{% if DEVICE_METADATA['localhost']['switch_type'] == "dpu" %}
[]
{% else %}
{% set ipv4_addresses = [] %}
{% set ipv6_addresses = [] %}
{% set ipv4_vlan_addresses = [] %}
{% set ipv6_vlan_addresses = [] %}
{% set ipv4_loopback_addresses = [] %}
{% set ipv6_loopback_addresses = [] %}
{% if DEVICE_METADATA['localhost']['sub_role'] == 'FrontEnd' or  DEVICE_METADATA['localhost']['sub_role'] == 'BackEnd'%}
{% set loopback_intf_names = ['Loopback0', 'Loopback4096'] %}
{% else %}
{% set loopback_intf_names = ['Loopback0', 'Loopback2', 'Loopback3'] %}
{% endif %}
{% for (name, prefix) in LOOPBACK_INTERFACE|pfx_filter %}
    {%- if prefix | ipv4 and name in loopback_intf_names %}
        {%- set ipv4_addresses = ipv4_addresses.append(prefix) %}
        {%- set ipv4_loopback_addresses = ipv4_loopback_addresses.append(prefix) %}
    {%- endif %}
    {%- if prefix | ipv6 and name in loopback_intf_names   %}
        {%- set ipv6_addresses = ipv6_addresses.append(prefix) %}
        {%- set ipv6_loopback_addresses = ipv6_loopback_addresses.append(prefix) %}
    {%- endif %}
{% endfor %}
{% set subnet_decap = namespace(enable=false) %}
{% for config in SUBNET_DECAP %}
    {%- if SUBNET_DECAP[config].status == 'enable' %}
        {%- set subnet_decap.enable = true %}
    {%- endif %}
{% endfor %}
{% for (name, prefix) in INTERFACE|pfx_filter %}
    {%- if prefix | ipv4 %}
        {%- set ipv4_addresses = ipv4_addresses.append(prefix) %}
    {%- endif %}
    {%- if prefix | ipv6 %}
        {%- set ipv6_addresses = ipv6_addresses.append(prefix) %}
    {%- endif %}
{% endfor %}
{% for (name, prefix) in PORTCHANNEL_INTERFACE|pfx_filter %}
    {%- if prefix | ipv4 %}
        {%- set ipv4_addresses = ipv4_addresses.append(prefix) %}
    {%- endif %}
    {%- if prefix | ipv6 %}
        {%- set ipv6_addresses = ipv6_addresses.append(prefix) %}
    {%- endif %}
{% endfor %}
{% for (name, prefix) in VLAN_INTERFACE|pfx_filter %}
    {%- if prefix | ipv4 %}
        {%- set ipv4_vlan_addresses = ipv4_vlan_addresses.append(prefix) %}
    {%- endif %}
    {%- if prefix | ipv6 %}
        {%- set ipv6_vlan_addresses = ipv6_vlan_addresses.append(prefix) %}
    {%- endif %}
{% endfor %}
{%- set ipv4_addresses = ipv4_addresses + ipv4_vlan_addresses %}
{%- set ipv6_addresses = ipv6_addresses + ipv6_vlan_addresses %}
{# FIXME: SAI report tunnel TABLE_FULL for large topo. Disable it temporarily if over 128 IPv4/IPv6 tunnels. #}
{% if ipv4_addresses|length + ipv6_addresses|length > 128 %}
{%- set ipv4_addresses = [] %}
{%- set ipv6_addresses = [] %}
{% endif %}
[
{% if ipv4_loopback_addresses %}
{% if subnet_decap.enable %}
    {
        "TUNNEL_DECAP_TABLE:IPINIP_SUBNET" : {
            "tunnel_type":"IPINIP",
{% if "broadcom" in asic_type %}
            "dscp_mode":"uniform",
<<<<<<< HEAD
=======
{% else %}
            "dscp_mode":"pipe",
            "decap_dscp_to_tc_map":"AZURE",
{% endif %}
{% if "mlnx" in DEVICE_METADATA.localhost.platform %}
            "ecn_mode":"standard",
{% else %}
>>>>>>> 545f73f0
            "ecn_mode":"copy_from_outer",
            "ttl_mode":"pipe"
        },
        "OP": "SET"
    },
{% for prefix in ipv4_vlan_addresses|sort %}
    {
        "TUNNEL_DECAP_TERM_TABLE:IPINIP_SUBNET:{{ prefix | network }}/{{ prefix | prefixlen }}" : {
            "term_type":"MP2MP",
            "subnet_type": "vlan"
        },
        "OP": "SET"
    },
{% endfor %}
{% endif %}
    {
        "TUNNEL_DECAP_TABLE:IPINIP_TUNNEL" : {
            "tunnel_type":"IPINIP",
{% if "broadcom" in asic_type %}
            "dscp_mode":"uniform",
<<<<<<< HEAD
=======
{% else %}
            "dscp_mode":"pipe",
            "decap_dscp_to_tc_map":"AZURE",
{% endif %}
{% if "mlnx" in DEVICE_METADATA.localhost.platform %}
            "ecn_mode":"standard",
{% else %}
>>>>>>> 545f73f0
            "ecn_mode":"copy_from_outer",
            "ttl_mode":"pipe"
        },
        "OP": "SET"
    }
{%- if ipv4_addresses -%}
,
{% endif %}
{% for prefix in ipv4_addresses|sort %}
    {
        "TUNNEL_DECAP_TERM_TABLE:IPINIP_TUNNEL:{{ prefix | ip }}" : {
            "term_type":"P2MP"
        },
        "OP": "SET"
    }{% if not loop.last %},
{% endif %}
{% endfor %}
{% endif %}
{% if ipv4_loopback_addresses and ipv6_loopback_addresses %},
{% endif %}
{% if ipv6_loopback_addresses %}
{% if subnet_decap.enable %}
    {
        "TUNNEL_DECAP_TABLE:IPINIP_SUBNET_V6" : {
            "tunnel_type":"IPINIP",
{% if "broadcom" in asic_type %}
            "dscp_mode":"uniform",
<<<<<<< HEAD
=======
{% else %}
            "dscp_mode":"pipe",
            "decap_dscp_to_tc_map":"AZURE",
{% endif %}
{% if "mlnx" in DEVICE_METADATA.localhost.platform %}
            "ecn_mode":"standard",
{% else %}
>>>>>>> 545f73f0
            "ecn_mode":"copy_from_outer",
            "ttl_mode":"pipe"
        },
        "OP": "SET"
    },
{% for prefix in ipv6_vlan_addresses|sort %}
    {
        "TUNNEL_DECAP_TERM_TABLE:IPINIP_SUBNET_V6:{{ prefix | network }}/{{ prefix | prefixlen }}" : {
            "term_type":"MP2MP",
            "subnet_type": "vlan"
        },
        "OP": "SET"
    },
{% endfor %}
{% endif %}
    {
        "TUNNEL_DECAP_TABLE:IPINIP_V6_TUNNEL" : {
            "tunnel_type":"IPINIP",
{% if "broadcom" in asic_type %}
            "dscp_mode":"uniform",
<<<<<<< HEAD
=======
{% else %}
            "dscp_mode":"pipe",
            "decap_dscp_to_tc_map":"AZURE",
{% endif %}
{% if "mlnx" in DEVICE_METADATA.localhost.platform %}
            "ecn_mode":"standard",
{% else %}
>>>>>>> 545f73f0
            "ecn_mode":"copy_from_outer",
            "ttl_mode":"pipe"
        },
        "OP": "SET"
    }{% if ipv6_addresses %},
{% endif %}
{% for prefix in ipv6_addresses|sort %}
    {
        "TUNNEL_DECAP_TERM_TABLE:IPINIP_V6_TUNNEL:{{ prefix | ip }}" : {
            "term_type":"P2MP"
        },
        "OP": "SET"
    }
{%- if not loop.last -%}
,
{% endif %}
{% endfor %}
{% endif %}

]
{% endif %}
<|MERGE_RESOLUTION|>--- conflicted
+++ resolved
@@ -67,8 +67,6 @@
             "tunnel_type":"IPINIP",
 {% if "broadcom" in asic_type %}
             "dscp_mode":"uniform",
-<<<<<<< HEAD
-=======
 {% else %}
             "dscp_mode":"pipe",
             "decap_dscp_to_tc_map":"AZURE",
@@ -76,7 +74,6 @@
 {% if "mlnx" in DEVICE_METADATA.localhost.platform %}
             "ecn_mode":"standard",
 {% else %}
->>>>>>> 545f73f0
             "ecn_mode":"copy_from_outer",
             "ttl_mode":"pipe"
         },
@@ -97,8 +94,6 @@
             "tunnel_type":"IPINIP",
 {% if "broadcom" in asic_type %}
             "dscp_mode":"uniform",
-<<<<<<< HEAD
-=======
 {% else %}
             "dscp_mode":"pipe",
             "decap_dscp_to_tc_map":"AZURE",
@@ -106,7 +101,6 @@
 {% if "mlnx" in DEVICE_METADATA.localhost.platform %}
             "ecn_mode":"standard",
 {% else %}
->>>>>>> 545f73f0
             "ecn_mode":"copy_from_outer",
             "ttl_mode":"pipe"
         },
@@ -134,8 +128,6 @@
             "tunnel_type":"IPINIP",
 {% if "broadcom" in asic_type %}
             "dscp_mode":"uniform",
-<<<<<<< HEAD
-=======
 {% else %}
             "dscp_mode":"pipe",
             "decap_dscp_to_tc_map":"AZURE",
@@ -143,7 +135,6 @@
 {% if "mlnx" in DEVICE_METADATA.localhost.platform %}
             "ecn_mode":"standard",
 {% else %}
->>>>>>> 545f73f0
             "ecn_mode":"copy_from_outer",
             "ttl_mode":"pipe"
         },
@@ -164,8 +155,6 @@
             "tunnel_type":"IPINIP",
 {% if "broadcom" in asic_type %}
             "dscp_mode":"uniform",
-<<<<<<< HEAD
-=======
 {% else %}
             "dscp_mode":"pipe",
             "decap_dscp_to_tc_map":"AZURE",
@@ -173,7 +162,6 @@
 {% if "mlnx" in DEVICE_METADATA.localhost.platform %}
             "ecn_mode":"standard",
 {% else %}
->>>>>>> 545f73f0
             "ecn_mode":"copy_from_outer",
             "ttl_mode":"pipe"
         },
