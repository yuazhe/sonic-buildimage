#!/bin/bash -ex

#  Copyright (C) 2014 Curt Brune <curt@cumulusnetworks.com>
#
#  SPDX-License-Identifier:     GPL-2.0

MEM=10240
DISK=$1
ONIE_RECOVERY_ISO=$2
INSTALLER=$3
DISK_SIZE=$4

INSTALLER_DISK="./sonic-installer.img"

# VM will listen on telnet port $KVM_PORT
KVM_PORT=9000

on_exit()
{
    rm -f $kvm_log
}

on_error()
{
    netstat -antp
    ps aux
    echo "============= kvm_log =============="
    cat $kvm_log
}

create_disk()
{
    echo "Creating SONiC kvm disk : $DISK of size $DISK_SIZE GB"
	qemu-img create -f qcow2 $DISK ${DISK_SIZE}G
}

prepare_installer_disk()
{
    fallocate -l 5120M $INSTALLER_DISK

<<<<<<< HEAD
    mkfs.vfat -n INSTALLER $INSTALLER_DISK
=======
    mkfs.ext2 $INSTALLER_DISK
>>>>>>> b420a1ab

    tmpdir=$(mktemp -d)

    mount -o loop $INSTALLER_DISK $tmpdir

    cp $INSTALLER $tmpdir/onie-installer.bin

    umount $tmpdir
}

wait_kvm_ready()
{
    local count=30
    local waiting_in_seconds=2.0
    for ((i=1; i<=$count; i++)); do
        sleep $waiting_in_seconds
        echo "$(date) [$i/$count] waiting for the port $KVM_PORT ready"
        if netstat -l | grep -q ":$KVM_PORT"; then
          break
        fi
    done
}

apt-get install -y net-tools
create_disk
prepare_installer_disk

echo "Prepare memory for KVM build: $vs_build_prepare_mem"
mount proc /proc -t proc || true
free -m
if [[ "$vs_build_prepare_mem" == "yes" ]]; then
    # Force o.s. to drop cache and compact memory so that KVM can get 2G memory
    bash -c 'echo 1 > /proc/sys/vm/drop_caches'
    # Not all kernels support compact_memory
    if [[ -w '/proc/sys/vm/compact_memory' ]]
    then
        bash -c 'echo 1 > /proc/sys/vm/compact_memory'
    fi
    free -m
fi

kvm_log=$(mktemp)
trap on_exit EXIT
trap on_error ERR

echo "Installing SONiC"

/usr/bin/kvm -m $MEM \
    -name "onie" \
    -boot "order=cd,once=d" -cdrom "$ONIE_RECOVERY_ISO" \
    -device e1000,netdev=onienet \
    -netdev user,id=onienet,hostfwd=:0.0.0.0:3041-:22 \
    -vnc 0.0.0.0:0 \
    -vga std \
    -drive file=$DISK,media=disk,if=virtio,index=0 \
    -drive file=$INSTALLER_DISK,if=virtio,index=1 \
    -serial telnet:127.0.0.1:$KVM_PORT,server > $kvm_log 2>&1 &

kvm_pid=$!

wait_kvm_ready

[ -d "/proc/$kvm_pid" ] || {
        echo "ERROR: kvm died."
        cat $kvm_log
        exit 1
}

echo "to kill kvm:  sudo kill $kvm_pid"

if [ "$MLNX_KVM_IMAGE" = "yes" ]; then
    echo "Mellanox KVM build: use force image installation routine"
    ./install_sonic.py -f
else
    echo "Generic KVM build: use regular image installation routine"
    ./install_sonic.py
fi

kill $kvm_pid

if [ "$MLNX_KVM_IMAGE" = "yes" ]; then
    echo "Skip SONiC boot for Mellanox KVM build"
    exit 0
fi

echo "Booting up SONiC"

/usr/bin/kvm -m $MEM \
    -name "onie" \
    -device e1000,netdev=onienet \
    -netdev user,id=onienet,hostfwd=:0.0.0.0:3041-:22 \
    -vnc 0.0.0.0:0 \
    -vga std \
    -snapshot \
    -drive file=$DISK,media=disk,if=virtio,index=0 \
    -serial telnet:127.0.0.1:$KVM_PORT,server > $kvm_log 2>&1 &

kvm_pid=$!

wait_kvm_ready

[ -d "/proc/$kvm_pid" ] || {
        echo "ERROR: kvm died."
        cat $kvm_log
        exit 1
}

echo "to kill kvm:  sudo kill $kvm_pid"

./check_install.py -u $SONIC_USERNAME -P $PASSWD -p $KVM_PORT

kill $kvm_pid

exit 0<|MERGE_RESOLUTION|>--- conflicted
+++ resolved
@@ -38,11 +38,7 @@
 {
     fallocate -l 5120M $INSTALLER_DISK
 
-<<<<<<< HEAD
-    mkfs.vfat -n INSTALLER $INSTALLER_DISK
-=======
-    mkfs.ext2 $INSTALLER_DISK
->>>>>>> b420a1ab
+    mkfs.ext2 -n INSTALLER $INSTALLER_DISK
 
     tmpdir=$(mktemp -d)
 
