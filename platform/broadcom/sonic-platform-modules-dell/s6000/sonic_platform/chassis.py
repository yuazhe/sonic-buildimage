--- conflicted
+++ resolved
@@ -9,13 +9,9 @@
 
 try:
     import os
-<<<<<<< HEAD
-    import subprocess
-    import re
-=======
     import time
     import datetime
->>>>>>> 9179990b
+    import subprocess
     from sonic_platform_base.chassis_base import ChassisBase
     from sonic_platform.sfp import Sfp
     from sonic_platform.eeprom import Eeprom
@@ -71,7 +67,9 @@
             sfp_node = Sfp(index, 'QSFP', eeprom_path, self.sfp_control, index)
             self._sfp_list.append(sfp_node)
 
-<<<<<<< HEAD
+        # Get Transceiver status
+        self.modprs_register = self._get_transceiver_status()
+
         self.sys_eeprom = Eeprom()
         for i in range(MAX_S6000_FAN):
             fan = Fan(i)
@@ -84,12 +82,6 @@
         self._component_name_list.append(COMPONENT_CPLD3)
 
     def _get_cpld_register(self, reg_name):
-=======
-        # Get Transceiver status
-        self.modprs_register = self._get_transceiver_status()
-
-    def get_register(self, reg_name):
->>>>>>> 9179990b
         rv = 'ERR'
         mb_reg_file = self.CPLD_DIR+'/'+reg_name
 
@@ -194,7 +186,6 @@
 
         return (ChassisBase.REBOOT_CAUSE_HARDWARE_OTHER, "Invalid Reason")
 
-<<<<<<< HEAD
     def _get_command_result(self, cmdline):
         try:
             proc = subprocess.Popen(cmdline, stdout=subprocess.PIPE,
@@ -234,7 +225,7 @@
                 return self._get_cpld_version(CPLD3_VERSION)
 
         return None
-=======
+
     def _get_transceiver_status(self):
         presence_ctrl = self.sfp_control + 'qsfp_modprs'
         try:
@@ -300,4 +291,4 @@
                         time.sleep(timeout)
                     return True, {}
         return False, {}
->>>>>>> 9179990b
+
