#!/usr/bin/env python

#############################################################################
# DELLEMC S6100
#
# Module contains an implementation of SONiC Platform Base API and
# provides the platform information
#
#############################################################################

try:
    import os
<<<<<<< HEAD
    import subprocess
    import re
=======
    import sys
    import click
    import subprocess
    import glob
    import sonic_device_util
    from commands import getstatusoutput
    from sonic_platform_base.platform_base import PlatformBase
>>>>>>> 9179990b
    from sonic_platform_base.chassis_base import ChassisBase
    from sonic_platform.sfp import Sfp
    from sonic_platform.psu import Psu
    from sonic_platform.fan import Fan
    from eeprom import Eeprom
except ImportError as e:
    raise ImportError(str(e) + "- required module not found")


MAX_S6100_FAN = 4
MAX_S6100_PSU = 2

BIOS_QUERY_VERSION_COMMAND = "dmidecode -s system-version"
#components definitions
COMPONENT_BIOS = "BIOS"
SWITCH_CPLD = "CPLD"
SMF_FPGA = "FPGA1"


class Chassis(ChassisBase):
    """
    DELLEMC Platform-specific Chassis class
    """

    HWMON_DIR = "/sys/devices/platform/SMF.512/hwmon/"
    HWMON_NODE = os.listdir(HWMON_DIR)[0]
    MAILBOX_DIR = HWMON_DIR + HWMON_NODE

    PORT_START = 0
    PORT_END = 63
    PORTS_IN_BLOCK = (PORT_END + 1)
    IOM1_PORT_START = 0
    IOM2_PORT_START = 16
    IOM3_PORT_START = 32
    IOM4_PORT_START = 48

    PORT_I2C_MAPPING = {}
    # 0th Index = i2cLine, 1st Index = EepromIdx in i2cLine
    EEPROM_I2C_MAPPING = {
          # IOM 1
           0: [6, 66],  1: [6, 67],  2: [6, 68],  3: [6, 69],
           4: [6, 70],  5: [6, 71],  6: [6, 72],  7: [6, 73],
           8: [6, 74],  9: [6, 75], 10: [6, 76], 11: [6, 77],
          12: [6, 78], 13: [6, 79], 14: [6, 80], 15: [6, 81],
          # IOM 2
          16: [8, 34], 17: [8, 35], 18: [8, 36], 19: [8, 37],
          20: [8, 38], 21: [8, 39], 22: [8, 40], 23: [8, 41],
          24: [8, 42], 25: [8, 43], 26: [8, 44], 27: [8, 45],
          28: [8, 46], 29: [8, 47], 30: [8, 48], 31: [8, 49],
          # IOM 3
          32: [7, 50], 33: [7, 51], 34: [7, 52], 35: [7, 53],
          36: [7, 54], 37: [7, 55], 38: [7, 56], 39: [7, 57],
          40: [7, 58], 41: [7, 59], 42: [7, 60], 43: [7, 61],
          44: [7, 62], 45: [7, 63], 46: [7, 64], 47: [7, 65],
          # IOM 4
          48: [9, 18], 49: [9, 19], 50: [9, 20], 51: [9, 21],
          52: [9, 22], 53: [9, 23], 54: [9, 24], 55: [9, 25],
          56: [9, 26], 57: [9, 27], 58: [9, 28], 59: [9, 29],
          60: [9, 30], 61: [9, 31], 62: [9, 32], 63: [9, 33]
      }

    reset_reason_dict = {}
    reset_reason_dict[11] = ChassisBase.REBOOT_CAUSE_POWER_LOSS
    reset_reason_dict[33] = ChassisBase.REBOOT_CAUSE_WATCHDOG
    reset_reason_dict[44] = ChassisBase.REBOOT_CAUSE_NON_HARDWARE
    reset_reason_dict[55] = ChassisBase.REBOOT_CAUSE_NON_HARDWARE

    power_reason_dict = {}
    power_reason_dict[11] = ChassisBase.REBOOT_CAUSE_POWER_LOSS
    power_reason_dict[22] = ChassisBase.REBOOT_CAUSE_THERMAL_OVERLOAD_CPU
    power_reason_dict[33] = ChassisBase.REBOOT_CAUSE_THERMAL_OVERLOAD_ASIC
    power_reason_dict[44] = ChassisBase.REBOOT_CAUSE_INSUFFICIENT_FAN_SPEED

    _component_name_list = ["BIOS", "CPLD1", "CPLD2", "FPGA"]

    def __init__(self):

        ChassisBase.__init__(self)
        # Initialize EEPROM
        self.sys_eeprom = Eeprom()
        for i in range(MAX_S6100_FAN):
            fan = Fan(i)
            self._fan_list.append(fan)

        for i in range(MAX_S6100_PSU):
            psu = Psu(i)
            self._psu_list.append(psu)

        # Initialize component list
        self._component_name_list.append(COMPONENT_BIOS)
        self._component_name_list.append(SWITCH_CPLD)
        self._component_name_list.append(SMF_FPGA)

        self._populate_port_i2c_mapping()

        # sfp.py will read eeprom contents and retrive the eeprom data.
        # It will also provide support sfp controls like reset and setting
        # low power mode.
        # We pass the eeprom path and sfp control path from chassis.py
        # So that sfp.py implementation can be generic to all platforms
        eeprom_base = "/sys/class/i2c-adapter/i2c-{0}/i2c-{1}/{1}-0050/eeprom"
        sfp_ctrl_base = "/sys/class/i2c-adapter/i2c-{0}/{0}-003e/"
        for index in range(0, self.PORTS_IN_BLOCK):
            eeprom_path = eeprom_base.format(self.EEPROM_I2C_MAPPING[index][0],
                                             self.EEPROM_I2C_MAPPING[index][1])
            sfp_control = sfp_ctrl_base.format(self.PORT_I2C_MAPPING[index])
            sfp_node = Sfp(index, 'QSFP', eeprom_path, sfp_control, index)
            self._sfp_list.append(sfp_node)

    def _populate_port_i2c_mapping(self):
        # port_num and i2c match
        for port_num in range(0, self.PORTS_IN_BLOCK):
            if((port_num >= self.IOM1_PORT_START) and
                    (port_num < self.IOM2_PORT_START)):
                i2c_line = 14
            elif((port_num >= self.IOM2_PORT_START) and
                    (port_num < self.IOM3_PORT_START)):
                i2c_line = 16
            elif((port_num >= self.IOM3_PORT_START) and
                    (port_num <self.IOM4_PORT_START)):
                i2c_line = 15
            elif((port_num >= self.IOM4_PORT_START) and
                    (port_num < self.PORTS_IN_BLOCK)):
                i2c_line = 17
            self.PORT_I2C_MAPPING[port_num] = i2c_line

    def _get_pmc_register(self, reg_name):
        # On successful read, returns the value read from given
        # reg_name and on failure returns 'ERR'
        rv = 'ERR'
        mb_reg_file = self.MAILBOX_DIR + '/' + reg_name

        if (not os.path.isfile(mb_reg_file)):
            return rv

        try:
            with open(mb_reg_file, 'r') as fd:
                rv = fd.read()
        except Exception as error:
            rv = 'ERR'

        rv = rv.rstrip('\r\n')
        rv = rv.lstrip(" ")
        return rv

    # Run bash command and print output to stdout
    def run_command(self, command):
        click.echo(click.style("Command: ", fg='cyan') +
                   click.style(command, fg='green'))

        proc = subprocess.Popen(command, shell=True, stdout=subprocess.PIPE)
        (out, err) = proc.communicate()

        click.echo(out)

        if proc.returncode != 0:
            sys.exit(proc.returncode)

    def get_name(self):
        """
        Retrieves the name of the chassis
        Returns:
            string: The name of the chassis
        """
        return self.sys_eeprom.modelstr()

    def get_presence(self):
        """
        Retrieves the presence of the chassis
        Returns:
            bool: True if chassis is present, False if not
        """
        return True

    def get_model(self):
        """
        Retrieves the model number (or part number) of the chassis
        Returns:
            string: Model/part number of chassis
        """
        return self.sys_eeprom.part_number_str()

    def get_serial(self):
        """
        Retrieves the serial number of the chassis (Service tag)
        Returns:
            string: Serial number of chassis
        """
        return self.sys_eeprom.serial_str()

    def get_status(self):
        """
        Retrieves the operational status of the chassis
        Returns:
            bool: A boolean value, True if chassis is operating properly
            False if not
        """
        return True

    def get_base_mac(self):
        """
        Retrieves the base MAC address for the chassis

        Returns:
            A string containing the MAC address in the format
            'XX:XX:XX:XX:XX:XX'
        """
        return self.sys_eeprom.base_mac_addr()

    def get_serial_number(self):
        """
        Retrieves the hardware serial number for the chassis

        Returns:
            A string containing the hardware serial number for this
            chassis.
        """
        return self.sys_eeprom.serial_number_str()

    def get_system_eeprom_info(self):
        """
        Retrieves the full content of system EEPROM information for the chassis
        Returns:
            A dictionary where keys are the type code defined in
            OCP ONIE TlvInfo EEPROM format and values are their corresponding
            values.
        """

    def get_reboot_cause(self):
        """
        Retrieves the cause of the previous reboot
        Returns:
            A tuple (string, string) where the first element is a string
            containing the cause of the previous reboot. This string must be
            one of the predefined strings in this class. If the first string
            is "REBOOT_CAUSE_HARDWARE_OTHER", the second string can be used
            to pass a description of the reboot cause.
        """

        reset_reason = int(self._get_pmc_register('smf_reset_reason'))
        power_reason = int(self._get_pmc_register('smf_poweron_reason'))

        # Reset_Reason = 11 ==> PowerLoss
        # So return the reboot reason from Last Power_Reason Dictionary
        # If Reset_Reason is not 11 return from Reset_Reason dictionary
        # Also check if power_reason, reset_reason are valid values by
        # checking key presence in dictionary else return
        # REBOOT_CAUSE_HARDWARE_OTHER as the Power_Reason and Reset_Reason
        # registers returned invalid data
        if (reset_reason == 11):
            if (power_reason in self.power_reason_dict):
                return (self.power_reason_dict[power_reason], None)
        else:
            if (reset_reason in self.reset_reason_dict):
                return (self.reset_reason_dict[reset_reason], None)

        return (ChassisBase.REBOOT_CAUSE_HARDWARE_OTHER, "Invalid Reason")

<<<<<<< HEAD
    def _get_command_result(self, cmdline):
        try:
            proc = subprocess.Popen(cmdline, stdout=subprocess.PIPE,
                                    shell=True, stderr=subprocess.STDOUT)
            stdout = proc.communicate()[0]
            proc.wait()
            result = stdout.rstrip('\n')
        except OSError:
            result = ''

        return result

    def _get_cpld_version(self):
        io_resource = "/dev/port"
        CPLD1_VERSION_ADDR = 0x100

        fd = os.open(io_resource, os.O_RDONLY)
        if (fd < 0):
            return 'NA'
        if (os.lseek(fd, CPLD1_VERSION_ADDR, os.SEEK_SET)
            != CPLD1_VERSION_ADDR):
            return 'NA'

        buf = os.read(fd, 1)
        cpld_version = ord(buf)
        os.close(fd)

        return "%d.%d" % (((cpld_version & 0xF0) >> 4), cpld_version & 0xF)

    def _get_fpga_version(self):
        fpga_ver = float(self._get_pmc_register('smf_firmware_ver'))
        return fpga_ver

    def get_firmware_version(self, component_name):
        """
        Retrieves platform-specific hardware/firmware versions for
        chassis componenets such as BIOS, CPLD, FPGA, etc.
        Args:
            component_name: A string, the component name.
        Returns:
            A string containing platform-specific component versions
        """
        if component_name in self._component_name_list :
            if component_name == COMPONENT_BIOS:
                return self._get_command_result(BIOS_QUERY_VERSION_COMMAND)
            elif component_name == SWITCH_CPLD:
                return self._get_cpld_version()
            elif component_name == SMF_FPGA:
                return self._get_fpga_version()

        return None
=======
    def get_component_name_list(self):
        """
        Retrieves chassis components list such as BIOS, CPLD, FPGA, etc.

        Returns:
            A list containing component name.
        """
        return self._component_name_list

    def get_firmware_version(self, component_name):

        version = None

        if component_name in self._component_name_list:

            if component_name == self._component_name_list[0]:  # BIOS
                status, version = getstatusoutput(
                                        "dmidecode -s system-version")

            elif component_name == self._component_name_list[1]:  # CPLD1
                version = None

            elif component_name == self._component_name_list[2]:  # CPLD2
                version = None

            elif component_name == self._component_name_list[3]:  # SMF
                version = None

        return version

    def install_component_firmware(self, component_name, image_path):

        bios_image = None
        bios_version = "3.25.0."
        bios_file_name = "S6100*BIOS*"
        flashrom = "/usr/local/bin/flashrom"
        PLATFORM_ROOT_PATH = '/usr/share/sonic/device'
        machine_info = sonic_device_util.get_machine_info()
        platform = sonic_device_util.get_platform_info(machine_info)
        platform_path = "/".join([PLATFORM_ROOT_PATH, platform, "bin"])

        warning = """
        ********************************************************************
        * Warning - Upgrading BIOS is inherently risky and should only be  *
        * attempted when necessary.  A failure at this upgrade may cause   *
        * a board RMA.  Proceed with caution !                             *
        ********************************************************************
        """

        if component_name in self._component_name_list:
            if component_name == self._component_name_list[0]:  # BIOS

                # current BIOS version
                current_bios_version = self.get_firmware_version("BIOS")

                # Construct BIOS image path
                if image_path is not None:
                    image_path = image_path + platform_path
                    for name in glob.glob(
                                    os.path.join(image_path, bios_file_name)):
                        bios_image = image_path = name

                if not bios_image:
                    print "BIOS image file not found:", image_path
                    return False

                # Extract BIOS image version
                bios_image = os.path.basename(bios_image)
                bios_image = bios_image.strip('S6100-BIOS-')
                bios_image_version = bios_image.strip('.bin')

                if bios_image_version.startswith(bios_version):
                    bios_image_minor = bios_image_version.replace(
                                                bios_image_version[:7], '')
                    if bios_image_minor.startswith("2"):
                        bios_image_minor = bios_image_minor.split("-")[1]

                if current_bios_version.startswith(bios_version):
                    current_bios_minor = current_bios_version.replace(
                                                current_bios_version[:7], '')
                    if current_bios_minor.startswith("2"):
                        current_bios_minor = current_bios_minor.split("-")[1]

                # BIOS version check
                if bios_image_minor > current_bios_minor:

                    print warning
                    prompt_text = "New BIOS image " + bios_image_version + \
                        " available to install, continue?"
                    yes = click.confirm(prompt_text)

                elif current_bios_minor > bios_image_minor:

                    print warning
                    prompt_text = "Do you want to downgrade BIOS image from " \
                        + current_bios_version + " to " + \
                        bios_image_version + " continue?"

                    yes = click.confirm(prompt_text)

                else:
                    print("BIOS is already with {} latest version".format(
                        current_bios_version))
                    return True

                if yes:
                    command = flashrom + " -p" + " internal" + " -w " + \
                                         image_path
                    self.run_command(command)

            elif component_name == self._component_name_list[1]:  # CPLD1
                return False

            elif component_name == self._component_name_list[2]:  # CPLD2
                return False

            elif component_name == self._component_name_list[3]:  # SMF
                return False
        else:
            print "Invalid component Name:", component_name

        return True
>>>>>>> 9179990b
<|MERGE_RESOLUTION|>--- conflicted
+++ resolved
@@ -10,10 +10,6 @@
 
 try:
     import os
-<<<<<<< HEAD
-    import subprocess
-    import re
-=======
     import sys
     import click
     import subprocess
@@ -21,7 +17,6 @@
     import sonic_device_util
     from commands import getstatusoutput
     from sonic_platform_base.platform_base import PlatformBase
->>>>>>> 9179990b
     from sonic_platform_base.chassis_base import ChassisBase
     from sonic_platform.sfp import Sfp
     from sonic_platform.psu import Psu
@@ -95,8 +90,6 @@
     power_reason_dict[33] = ChassisBase.REBOOT_CAUSE_THERMAL_OVERLOAD_ASIC
     power_reason_dict[44] = ChassisBase.REBOOT_CAUSE_INSUFFICIENT_FAN_SPEED
 
-    _component_name_list = ["BIOS", "CPLD1", "CPLD2", "FPGA"]
-
     def __init__(self):
 
         ChassisBase.__init__(self)
@@ -280,7 +273,6 @@
 
         return (ChassisBase.REBOOT_CAUSE_HARDWARE_OTHER, "Invalid Reason")
 
-<<<<<<< HEAD
     def _get_command_result(self, cmdline):
         try:
             proc = subprocess.Popen(cmdline, stdout=subprocess.PIPE,
@@ -332,36 +324,6 @@
                 return self._get_fpga_version()
 
         return None
-=======
-    def get_component_name_list(self):
-        """
-        Retrieves chassis components list such as BIOS, CPLD, FPGA, etc.
-
-        Returns:
-            A list containing component name.
-        """
-        return self._component_name_list
-
-    def get_firmware_version(self, component_name):
-
-        version = None
-
-        if component_name in self._component_name_list:
-
-            if component_name == self._component_name_list[0]:  # BIOS
-                status, version = getstatusoutput(
-                                        "dmidecode -s system-version")
-
-            elif component_name == self._component_name_list[1]:  # CPLD1
-                version = None
-
-            elif component_name == self._component_name_list[2]:  # CPLD2
-                version = None
-
-            elif component_name == self._component_name_list[3]:  # SMF
-                version = None
-
-        return version
 
     def install_component_firmware(self, component_name, image_path):
 
@@ -446,13 +408,10 @@
             elif component_name == self._component_name_list[1]:  # CPLD1
                 return False
 
-            elif component_name == self._component_name_list[2]:  # CPLD2
-                return False
-
-            elif component_name == self._component_name_list[3]:  # SMF
+            elif component_name == self._component_name_list[2]:  # SMF
                 return False
         else:
             print "Invalid component Name:", component_name
 
         return True
->>>>>>> 9179990b
+
